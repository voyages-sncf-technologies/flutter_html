import 'dart:convert';

import 'package:flutter/gestures.dart';
import 'package:flutter/material.dart';
import 'package:html/dom.dart' as dom;
import 'package:html/parser.dart' as parser;

typedef CustomRender = Widget Function(dom.Node node, List<Widget> children);
typedef CustomTextStyle = TextStyle Function(dom.Node node, TextStyle baseStyle);
typedef CustomEdgeInsets = EdgeInsets Function(dom.Node node);
typedef OnLinkTap = void Function(String url);

const OFFSET_TAGS_FONT_SIZE_FACTOR =
    0.7; //The ratio of the parent font for each of the offset tags: sup or sub

class LinkTextSpan extends TextSpan {
  // Beware!
  //
  // This class is only safe because the TapGestureRecognizer is not
  // given a deadline and therefore never allocates any resources.
  //
  // In any other situation -- setting a deadline, using any of the less trivial
  // recognizers, etc -- you would have to manage the gesture recognizer's
  // lifetime and call dispose() when the TextSpan was no longer being rendered.
  //
  // Since TextSpan itself is @immutable, this means that you would have to
  // manage the recognizer from outside the TextSpan, e.g. in the State of a
  // stateful widget that then hands the recognizer to the TextSpan.
  final String url;

  LinkTextSpan(
      {TextStyle style,
      this.url,
      String text,
      OnLinkTap onLinkTap,
      List<TextSpan> children})
      : super(
            style: style,
            text: text,
            children: children ?? <TextSpan>[],
            recognizer: TapGestureRecognizer()
              ..onTap = () {
                onLinkTap(url);
              });
}

class LinkBlock extends Container {
  // final String url;
  // final EdgeInsets padding;
  // final EdgeInsets margin;
  // final OnLinkTap onLinkTap;
  final List<Widget> children;

  LinkBlock({
    String url,
    EdgeInsets padding,
    EdgeInsets margin,
    OnLinkTap onLinkTap,
    this.children,
  }) : super(
            padding: padding,
            margin: margin,
            child: GestureDetector(
                onTap: () {
                  onLinkTap(url);
                },
                child: Column(
                  children: children,
                )));
}

class BlockText extends StatelessWidget {
  final RichText child;
  final EdgeInsets padding;
  final EdgeInsets margin;
  final String leadingChar;
  final Decoration decoration;

  BlockText(
      {@required this.child,
      this.padding,
      this.margin,
      this.leadingChar = '',
      this.decoration});

  @override
  Widget build(BuildContext context) {
    return Container(
        width: double.infinity,
        padding: this.padding,
        margin: this.margin,
        decoration: this.decoration,
        child: Row(
          crossAxisAlignment: CrossAxisAlignment.start,
          children: <Widget>[
            leadingChar.isNotEmpty ? Text(leadingChar) : Container(),
            Expanded(child: child),
          ],
        ));
  }
}

class ParseContext {
  List<Widget> rootWidgetList; // the widgetList accumulator
  dynamic parentElement; // the parent spans accumulator
  int indentLevel = 0;
  int listCount = 0;
  String listChar = '•';
  String blockType; // blockType can be 'p', 'div', 'ul', 'ol', 'blockquote'
  bool condenseWhitespace = true;
  bool spansOnly = false;
  bool inBlock = false;
  TextStyle childStyle;

  ParseContext(
      {this.rootWidgetList,
      this.parentElement,
      this.indentLevel = 0,
      this.listCount = 0,
      this.listChar = '•',
      this.blockType,
      this.condenseWhitespace = true,
      this.spansOnly = false,
      this.inBlock = false,
      this.childStyle}) {
    childStyle = childStyle ?? TextStyle();
  }

  ParseContext.fromContext(ParseContext parseContext) {
    rootWidgetList = parseContext.rootWidgetList;
    parentElement = parseContext.parentElement;
    indentLevel = parseContext.indentLevel;
    listCount = parseContext.listCount;
    listChar = parseContext.listChar;
    blockType = parseContext.blockType;
    condenseWhitespace = parseContext.condenseWhitespace;
    spansOnly = parseContext.spansOnly;
    inBlock = parseContext.inBlock;
    childStyle = parseContext.childStyle ?? TextStyle();
  }
}

class HtmlRichTextParser extends StatelessWidget {
  HtmlRichTextParser({
    @required this.width,
    this.onLinkTap,
    this.renderNewlines = false,
    this.html,
<<<<<<< HEAD
    this.customTextStyle,
    this.customEdgeInsets,
=======
    this.onImageError,
    this.linkStyle = const TextStyle(
        decoration: TextDecoration.underline,
        color: Colors.blueAccent,
        decorationColor: Colors.blueAccent),
>>>>>>> 1169d151
  });

  final double indentSize = 10.0;

  final double width;
  final onLinkTap;
  final bool renderNewlines;
  final String html;
<<<<<<< HEAD
  final CustomTextStyle customTextStyle;
  final CustomEdgeInsets customEdgeInsets;
=======
  final ImageErrorListener onImageError;
  final TextStyle linkStyle;
>>>>>>> 1169d151

  // style elements set a default style
  // for all child nodes
  // treat ol, ul, and blockquote like style elements also
  static const _supportedStyleElements = [
    "b",
    "i",
    "em",
    "strong",
    "code",
    "u",
    "small",
    "abbr",
    "acronym",
    "ol",
    "ul",
    "blockquote",
    "span",
  ];

  // specialty elements require unique handling
  // eg. the "a" tag can contain a block of text or an image
  // sometimes "a" will be rendered with a textspan and recognizer
  // sometimes "a" will be rendered with a clickable Block
  static const _supportedSpecialtyElements = [
    "a",
    "br",
    "table",
    "tbody",
    "caption",
    "td",
    "tfoot",
    "th",
    "thead",
    "tr",
  ];

  // block elements are always rendered with a new
  // block-level widget, if a block level element
  // is found inside another block level element,
  // we simply treat it as a new block level element
  static const _supportedBlockElements = [
    "article",
    "body",
    "center",
    "dd",
    "dfn",
    "div",
    "dl",
    "dt",
    "figcaption",
    "figure",
    "footer",
    "h1",
    "h2",
    "h3",
    "h4",
    "h5",
    "h6",
    "header",
    "hr",
    "img",
    "li",
    "main",
    "p",
    "pre",
    "section",
  ];

  static get _supportedElements => List()
    ..addAll(_supportedStyleElements)
    ..addAll(_supportedSpecialtyElements)
    ..addAll(_supportedBlockElements);

  // this function is called recursively for each child
  // however, the first time it is called, we make sure
  // to ignore the node itself, so we only pay attention
  // to the children
  bool _hasBlockChild(dom.Node node, {bool ignoreSelf = true}) {
    bool retval = false;
    if (node is dom.Element) {
      if (_supportedBlockElements.contains(node.localName) && !ignoreSelf)
        return true;
      node.nodes.forEach((dom.Node node) {
        if (_hasBlockChild(node, ignoreSelf: false)) retval = true;
      });
    }
    return retval;
  }

  // Parses an html string and returns a list of RichText widgets that represent the body of your html document.

  @override
  Widget build(BuildContext context) {
    String data = html;

    if (renderNewlines) {
      data = data.replaceAll("\n", "<br />");
    }
    dom.Document document = parser.parse(data);
    dom.Node body = document.body;

    List<Widget> widgetList = new List<Widget>();
    ParseContext parseContext = ParseContext(
      rootWidgetList: widgetList,
      childStyle: DefaultTextStyle.of(context).style,
    );

    // ignore the top level "body"
    body.nodes
        .forEach((dom.Node node) => _parseNode(node, parseContext, context));
    // _parseNode(body, parseContext);

    // filter out empty widgets
    List<Widget> children = [];
    widgetList.forEach((dynamic w) {
      if (w is BlockText) {
        if (w.child.text == null) return;
        if ((w.child.text.text == null || w.child.text.text.isEmpty) &&
            (w.child.text.children == null || w.child.text.children.isEmpty))
          return;
      } else if (w is LinkBlock) {
        if (w.children.isEmpty) return;
      } else if (w is LinkTextSpan) {
        if (w.text.isEmpty && w.children.isEmpty) return;
      }
      children.add(w);
    });

    return Column(
      children: children,
    );
  }

  // THE WORKHORSE FUNCTION!!
  // call the function with the current node and a ParseContext
  // the ParseContext is used to do a number of things
  // first, since we call this function recursively, the parseContext holds references to
  // all the data that is relevant to a particular iteration and its child iterations
  // it holds information about whether to indent the text, whether we are in a list, etc.
  //
  // secondly, it holds the 'global' widgetList that accumulates all the block-level widgets
  //
  // thirdly, it holds a reference to the most recent "parent" so that this iteration of the
  // function can add child nodes to the parent if it should
  //
  // each iteration creates a new parseContext as a copy of the previous one if it needs to
  void _parseNode(
      dom.Node node, ParseContext parseContext, BuildContext buildContext) {
    // TEXT ONLY NODES
    // a text only node is a child of a tag with no inner html
    if (node is dom.Text) {
      // WHITESPACE CONSIDERATIONS ---
      // truly empty nodes should just be ignored
      if (node.text.trim() == "" && node.text.indexOf(" ") == -1) {
        return;
      }

      // we might want to preserve internal whitespace
      // empty strings of whitespace might be significant or not, condense it by default
      String finalText = node.text;
      if (parseContext.condenseWhitespace) {
        finalText = condenseHtmlWhitespace(node.text);

        // if this is part of a string of spans, we will preserve leading
        // and trailing whitespace unless the previous character is whitespace
        if (parseContext.parentElement == null)
          finalText = finalText.trimLeft();
        else if (parseContext.parentElement is TextSpan ||
            parseContext.parentElement is LinkTextSpan) {
          String lastString = parseContext.parentElement.text ?? '';
          if (!parseContext.parentElement.children.isEmpty) {
            lastString = parseContext.parentElement.children.last.text ?? '';
          }
          if (lastString.endsWith(' ') || lastString.endsWith('\n')) {
            finalText = finalText.trimLeft();
          }
        }
      }

      // if the finalText is actually empty, just return (unless it's just a space)
      if (finalText.trim().isEmpty && finalText != " ") return;

      // NOW WE HAVE OUR TRULY FINAL TEXT
      // debugPrint("Plain Text Node: '$finalText'");

      // create a span by default
      TextSpan span = TextSpan(
          text: finalText,
          children: <TextSpan>[],
          style: parseContext.childStyle);

      // in this class, a ParentElement must be a BlockText, LinkTextSpan, Row, Column, TextSpan

      // the parseContext might actually be a block level style element, so we
      // need to honor the indent and styling specified by that block style.
      // e.g. ol, ul, blockquote
      bool treatLikeBlock =
          ['blockquote', 'ul', 'ol'].indexOf(parseContext.blockType) != -1;

      // if there is no parentElement, contain the span in a BlockText
      if (parseContext.parentElement == null) {
        // if this is inside a context that should be treated like a block
        // but the context is not actually a block, create a block
        // and append it to the root widget tree
        if (treatLikeBlock) {
          Decoration decoration;
          if (parseContext.blockType == 'blockquote') {
            decoration = BoxDecoration(
              border:
                  Border(left: BorderSide(color: Colors.black38, width: 2.0)),
            );
            parseContext.childStyle = parseContext.childStyle.merge(TextStyle(
              fontStyle: FontStyle.italic,
            ));
          }
          BlockText blockText = BlockText(
            margin: EdgeInsets.only(
                top: 8.0,
                bottom: 8.0,
                left: parseContext.indentLevel * indentSize),
            padding: EdgeInsets.all(2.0),
            decoration: decoration,
            child: RichText(
              textAlign: TextAlign.left,
              text: span,
            ),
          );
          parseContext.rootWidgetList.add(blockText);
        } else {
          parseContext.rootWidgetList
              .add(BlockText(child: RichText(text: span)));
        }

        // this allows future items to be added as children of this item
        parseContext.parentElement = span;

        // if the parent is a LinkTextSpan, keep the main attributes of that span going.
      } else if (parseContext.parentElement is LinkTextSpan) {
        // add this node to the parent as another LinkTextSpan
        parseContext.parentElement.children.add(LinkTextSpan(
          style:
              parseContext.parentElement.style.merge(parseContext.childStyle),
          url: parseContext.parentElement.url,
          text: finalText,
          onLinkTap: onLinkTap,
        ));

        // if the parent is a normal span, just add this to that list
      } else if (!(parseContext.parentElement.children is List<Widget>)) {
        parseContext.parentElement.children.add(span);
      } else {
        // Doing nothing... we shouldn't ever get here
      }
      return;
    }

    // OTHER ELEMENT NODES
    else if (node is dom.Element) {
      assert(() {
        // debugPrint("Found ${node.localName}");
        // debugPrint(node.outerHtml);
        return true;
      }());

      if (!_supportedElements.contains(node.localName)) {
        return;
      }

      // make a copy of the current context so that we can modify
      // pieces of it for the next iteration of this function
      ParseContext nextContext = new ParseContext.fromContext(parseContext);

      // handle style elements
      if (_supportedStyleElements.contains(node.localName)) {
        TextStyle childStyle = parseContext.childStyle ?? TextStyle();

        switch (node.localName) {
          //"b","i","em","strong","code","u","small","abbr","acronym"
          case "b":
          case "strong":
            childStyle =
                childStyle.merge(TextStyle(fontWeight: FontWeight.bold));
            break;
          case "i":
          case "em":
            childStyle =
                childStyle.merge(TextStyle(fontStyle: FontStyle.italic));
            break;
          case "code":
            childStyle = childStyle.merge(TextStyle(fontFamily: 'monospace'));
            break;
          case "u":
            childStyle = childStyle
                .merge(TextStyle(decoration: TextDecoration.underline));
            break;
          case "abbr":
          case "acronym":
            childStyle = childStyle.merge(TextStyle(
              decoration: TextDecoration.underline,
              decorationStyle: TextDecorationStyle.dotted,
            ));
            break;
          case "small":
            childStyle = childStyle.merge(TextStyle(fontSize: 12.0));
            break;
          case "ol":
            nextContext.indentLevel += 1;
            nextContext.listChar = '#';
            nextContext.listCount = 0;
            nextContext.blockType = 'ol';
            break;
          case "ul":
            nextContext.indentLevel += 1;
            nextContext.listChar = '•';
            nextContext.listCount = 0;
            nextContext.blockType = 'ul';
            break;
          case "blockquote":
            nextContext.indentLevel += 1;
            nextContext.blockType = 'blockquote';
            break;
          case "span":
            //No additional styles
            break;
        }

        if (customTextStyle != null) {
          final TextStyle customStyle = customTextStyle(node, childStyle);
          if (customStyle != null) {
            childStyle = customStyle;
          }
        }

        nextContext.childStyle = childStyle;
      }

      // handle specialty elements
      else if (_supportedSpecialtyElements.contains(node.localName)) {
        // should support "a","br","table","tbody","thead","tfoot","th","tr","td"

        switch (node.localName) {
          case "a":
            // if this item has block children, we create
            // a container and gesture recognizer for the entire
            // element, otherwise, we create a LinkTextSpan
            String url = node.attributes['href'] ?? null;

            if (_hasBlockChild(node)) {
              LinkBlock linkContainer = LinkBlock(
                url: url,
                margin: EdgeInsets.only(
                    left: parseContext.indentLevel * indentSize),
                onLinkTap: onLinkTap,
                children: <Widget>[],
              );
              nextContext.parentElement = linkContainer;
              nextContext.rootWidgetList.add(linkContainer);
            } else {
              TextStyle _linkStyle = parseContext.childStyle.merge(linkStyle);
              LinkTextSpan span = LinkTextSpan(
                style: _linkStyle,
                url: url,
                onLinkTap: onLinkTap,
                children: <TextSpan>[],
              );
              if (parseContext.parentElement is TextSpan) {
                nextContext.parentElement.children.add(span);
              } else {
                // start a new block element for this link and its text
                BlockText blockElement = BlockText(
                  margin: EdgeInsets.only(
                      left: parseContext.indentLevel * indentSize, top: 10.0),
                  child: RichText(text: span),
                );
                parseContext.rootWidgetList.add(blockElement);
                nextContext.inBlock = true;
              }
              nextContext.childStyle = linkStyle;
              nextContext.parentElement = span;
            }
            break;

          case "br":
            if (parseContext.parentElement != null &&
                parseContext.parentElement is TextSpan) {
              parseContext.parentElement.children
                  .add(TextSpan(text: '\n', children: []));
            }
            break;

          case "table":
            // new block, so clear out the parent element
            parseContext.parentElement = null;
            nextContext.parentElement = Column(
              crossAxisAlignment: CrossAxisAlignment.start,
              children: <Widget>[],
            );
            nextContext.rootWidgetList.add(Container(
                margin: EdgeInsets.symmetric(vertical: 12.0),
                child: nextContext.parentElement));
            break;

          // we don't handle tbody, thead, or tfoot elements separately for now
          case "tbody":
          case "thead":
          case "tfoot":
            break;

          case "td":
          case "th":
            int colspan = 1;
            if (node.attributes['colspan'] != null) {
              colspan = int.tryParse(node.attributes['colspan']);
            }
            nextContext.childStyle = nextContext.childStyle.merge(TextStyle(
                fontWeight: (node.localName == 'th')
                    ? FontWeight.bold
                    : FontWeight.normal));
            RichText text =
                RichText(text: TextSpan(text: '', children: <TextSpan>[]));
            Expanded cell = Expanded(
              flex: colspan,
              child: Container(padding: EdgeInsets.all(1.0), child: text),
            );
            nextContext.parentElement.children.add(cell);
            nextContext.parentElement = text.text;
            break;

          case "tr":
            Row row = Row(
              crossAxisAlignment: CrossAxisAlignment.center,
              children: <Widget>[],
            );
            nextContext.parentElement.children.add(row);
            nextContext.parentElement = row;
            break;

          // treat captions like a row with one expanded cell
          case "caption":
            // create the row
            Row row = Row(
              crossAxisAlignment: CrossAxisAlignment.center,
              children: <Widget>[],
            );

            // create an expanded cell
            RichText text = RichText(
                textAlign: TextAlign.center,
                textScaleFactor: 1.2,
                text: TextSpan(text: '', children: <TextSpan>[]));
            Expanded cell = Expanded(
              child: Container(padding: EdgeInsets.all(2.0), child: text),
            );
            row.children.add(cell);
            nextContext.parentElement.children.add(row);
            nextContext.parentElement = text.text;
            break;
        }
      }

      // handle block elements
      else if (_supportedBlockElements.contains(node.localName)) {
        // block elements only show up at the "root" widget level
        // so if we have a block element, reset the parentElement to null
        parseContext.parentElement = null;
        TextAlign textAlign = TextAlign.left;

        EdgeInsets _customEdgeInsets;
        if (customEdgeInsets != null) {
          _customEdgeInsets = customEdgeInsets(node);
        }

        switch (node.localName) {
          case "hr":
            parseContext.rootWidgetList
                .add(Divider(height: 1.0, color: Colors.black38));
            break;
          case "img":
            if (node.attributes['src'] != null) {
              if (node.attributes['src'].startsWith("data:image") &&
                  node.attributes['src'].contains("base64,")) {
                precacheImage(
                  MemoryImage(
                    base64.decode(
                      node.attributes['src'].split("base64,")[1].trim(),
                    ),
                  ),
                  buildContext,
                  onError: onImageError,
                );
                parseContext.rootWidgetList.add(Image.memory(base64.decode(
                    node.attributes['src'].split("base64,")[1].trim())));
              } else {
                precacheImage(
                  NetworkImage(node.attributes['src']),
                  buildContext,
                  onError: onImageError,
                );
                parseContext.rootWidgetList
                    .add(Image.network(node.attributes['src']));
              }
            } else if (node.attributes['alt'] != null) {
              parseContext.rootWidgetList.add(BlockText(
                  margin: EdgeInsets.symmetric(horizontal: 0.0, vertical: 10.0),
                  padding: EdgeInsets.all(0.0),
                  child: RichText(
                      text: TextSpan(
                    text: node.attributes['alt'],
                    children: <TextSpan>[],
                  ))));
            }
            break;
          case "li":
            String leadingChar = parseContext.listChar;
            if (parseContext.blockType == 'ol') {
              // nextContext will handle nodes under this 'li'
              // but we want to increment the count at this level
              parseContext.listCount += 1;
              leadingChar = parseContext.listCount.toString() + '.';
            }
            BlockText blockText = BlockText(
              margin: EdgeInsets.only(
                  left: parseContext.indentLevel * indentSize, top: 3.0),
              child: RichText(
                text: TextSpan(
                  text: '',
                  style: nextContext.childStyle,
                  children: <TextSpan>[],
                ),
              ),
              leadingChar: '$leadingChar  ',
            );
            parseContext.rootWidgetList.add(blockText);
            nextContext.parentElement = blockText.child.text;
            nextContext.spansOnly = true;
            nextContext.inBlock = true;
            break;

          case "h1":
            nextContext.childStyle = nextContext.childStyle.merge(
              TextStyle(fontSize: 26.0, fontWeight: FontWeight.bold),
            );
            continue myDefault;
          case "h2":
            nextContext.childStyle = nextContext.childStyle.merge(
              TextStyle(fontSize: 24.0, fontWeight: FontWeight.bold),
            );
            continue myDefault;
          case "h3":
            nextContext.childStyle = nextContext.childStyle.merge(
              TextStyle(fontSize: 22.0, fontWeight: FontWeight.bold),
            );
            continue myDefault;
          case "h4":
            nextContext.childStyle = nextContext.childStyle.merge(
              TextStyle(fontSize: 20.0, fontWeight: FontWeight.w100),
            );
            continue myDefault;
          case "h5":
            nextContext.childStyle = nextContext.childStyle.merge(
              TextStyle(fontSize: 18.0, fontWeight: FontWeight.bold),
            );
            continue myDefault;
          case "h6":
            nextContext.childStyle = nextContext.childStyle.merge(
              TextStyle(fontSize: 18.0, fontWeight: FontWeight.w100),
            );
            continue myDefault;

          case "pre":
            nextContext.condenseWhitespace = false;
            continue myDefault;

          case "center":
            textAlign = TextAlign.center;
            // no break here
            continue myDefault;

          myDefault:
          default:
            Decoration decoration;
            if (parseContext.blockType == 'blockquote') {
              decoration = BoxDecoration(
                border:
                    Border(left: BorderSide(color: Colors.black38, width: 2.0)),
              );
              nextContext.childStyle = nextContext.childStyle.merge(TextStyle(
                fontStyle: FontStyle.italic,
              ));
            }
            BlockText blockText = BlockText(
              margin: _customEdgeInsets ??
                  EdgeInsets.only(top: 8.0, bottom: 8.0, left: parseContext.indentLevel * indentSize),
              padding: EdgeInsets.all(2.0),
              decoration: decoration,
              child: RichText(
                textAlign: textAlign,
                text: TextSpan(
                  text: '',
                  style: nextContext.childStyle,
                  children: <TextSpan>[],
                ),
              ),
            );
            parseContext.rootWidgetList.add(blockText);
            nextContext.parentElement = blockText.child.text;
            nextContext.spansOnly = true;
            nextContext.inBlock = true;
        }
      }

      node.nodes.forEach((dom.Node childNode) {
        _parseNode(childNode, nextContext, buildContext);
      });
    }
  }

  // List<dynamic> _parseNodeList({
  //   @required List<dom.Node> nodeList,
  //   @required List<BlockText> rootWidgetList,  // the widgetList accumulator
  //   int parentIndex,         // the parent spans list accumulator
  //   int indentLevel = 0,
  //   int listCount = 0,
  //   String listChar = '•',
  //   String blockType,          // blockType can be 'p', 'div', 'ul', 'ol', 'blockquote'
  //   bool condenseWhitespace = true,
  //   }) {
  //   return nodeList.map((node) {
  //     return _parseNode(
  //       node: node,
  //       rootWidgetList: rootWidgetList,
  //       parentIndex: parentIndex,
  //       indentLevel: indentLevel,
  //       listCount: listCount,
  //       listChar: listChar,
  //       blockType: blockType,
  //       condenseWhitespace: condenseWhitespace,
  //     );
  //   }).toList();
  // }

  Paint _getPaint(Color color) {
    Paint paint = new Paint();
    paint.color = color;
    return paint;
  }

  String condenseHtmlWhitespace(String stringToTrim) {
    stringToTrim = stringToTrim.replaceAll("\n", " ");
    while (stringToTrim.indexOf("  ") != -1) {
      stringToTrim = stringToTrim.replaceAll("  ", " ");
    }
    return stringToTrim;
  }

  bool _isNotFirstBreakTag(dom.Node node) {
    int index = node.parentNode.nodes.indexOf(node);
    if (index == 0) {
      if (node.parentNode == null) {
        return false;
      }
      return _isNotFirstBreakTag(node.parentNode);
    } else if (node.parentNode.nodes[index - 1] is dom.Element) {
      if ((node.parentNode.nodes[index - 1] as dom.Element).localName == "br") {
        return true;
      }
      return false;
    } else if (node.parentNode.nodes[index - 1] is dom.Text) {
      if ((node.parentNode.nodes[index - 1] as dom.Text).text.trim() == "") {
        return _isNotFirstBreakTag(node.parentNode.nodes[index - 1]);
      } else {
        return false;
      }
    }
    return false;
  }
}

class HtmlOldParser extends StatelessWidget {
  HtmlOldParser({
    @required this.width,
    this.onLinkTap,
    this.renderNewlines = false,
    this.customRender,
    this.blockSpacing,
    this.html,
    this.onImageError,
    this.linkStyle = const TextStyle(
        decoration: TextDecoration.underline,
        color: Colors.blueAccent,
        decorationColor: Colors.blueAccent),
  });

  final double width;
  final OnLinkTap onLinkTap;
  final bool renderNewlines;
  final CustomRender customRender;
  final double blockSpacing;
  final String html;
  final ImageErrorListener onImageError;
  final TextStyle linkStyle;

  static const _supportedElements = [
    "a",
    "abbr",
    "acronym",
    "address",
    "article",
    "aside",
    "b",
    "bdi",
    "bdo",
    "big",
    "blockquote",
    "body",
    "br",
    "caption",
    "cite",
    "center",
    "code",
    "data",
    "dd",
    "del",
    "dfn",
    "div",
    "dl",
    "dt",
    "em",
    "figcaption",
    "figure",
    "font",
    "footer",
    "h1",
    "h2",
    "h3",
    "h4",
    "h5",
    "h6",
    "header",
    "hr",
    "i",
    "img",
    "ins",
    "kbd",
    "li",
    "main",
    "mark",
    "nav",
    "noscript",
    "ol", //partial
    "p",
    "pre",
    "q",
    "rp",
    "rt",
    "ruby",
    "s",
    "samp",
    "section",
    "small",
    "span",
    "strike",
    "strong",
    "sub",
    "sup",
    "table",
    "tbody",
    "td",
    "template",
    "tfoot",
    "th",
    "thead",
    "time",
    "tr",
    "tt",
    "u",
    "ul", //partial
    "var",
  ];

  @override
  Widget build(BuildContext context) {
    return Wrap(
      alignment: WrapAlignment.start,
      children: parse(html),
    );
  }

  ///Parses an html string and returns a list of widgets that represent the body of your html document.
  List<Widget> parse(String data) {
    List<Widget> widgetList = new List<Widget>();

    if (renderNewlines) {
      data = data.replaceAll("\n", "<br />");
    }
    dom.Document document = parser.parse(data);
    widgetList.add(_parseNode(document.body));
    return widgetList;
  }

  Widget _parseNode(dom.Node node) {
    if (customRender != null) {
      final Widget customWidget =
          customRender(node, _parseNodeList(node.nodes));
      if (customWidget != null) {
        return customWidget;
      }
    }

    if (node is dom.Element) {
      if (!_supportedElements.contains(node.localName)) {
        return Container();
      }

      switch (node.localName) {
        case "a":
          return GestureDetector(
              child: DefaultTextStyle.merge(
                child: Wrap(
                  children: _parseNodeList(node.nodes),
                ),
                style: linkStyle,
              ),
              onTap: () {
                if (node.attributes.containsKey('href') && onLinkTap != null) {
                  String url = node.attributes['href'];
                  onLinkTap(url);
                }
              });
        case "abbr":
          return DefaultTextStyle.merge(
            child: Wrap(
              children: _parseNodeList(node.nodes),
            ),
            style: const TextStyle(
              decoration: TextDecoration.underline,
              decorationStyle: TextDecorationStyle.dotted,
            ),
          );
        case "acronym":
          return DefaultTextStyle.merge(
            child: Wrap(
              children: _parseNodeList(node.nodes),
            ),
            style: const TextStyle(
              decoration: TextDecoration.underline,
              decorationStyle: TextDecorationStyle.dotted,
            ),
          );
        case "address":
          return DefaultTextStyle.merge(
            child: Wrap(
              children: _parseNodeList(node.nodes),
            ),
            style: const TextStyle(
              fontStyle: FontStyle.italic,
            ),
          );
        case "article":
          return Container(
            width: width,
            child: Wrap(
              crossAxisAlignment: WrapCrossAlignment.center,
              children: _parseNodeList(node.nodes),
            ),
          );
        case "aside":
          return Container(
            width: width,
            child: Wrap(
              crossAxisAlignment: WrapCrossAlignment.center,
              children: _parseNodeList(node.nodes),
            ),
          );
        case "b":
          return DefaultTextStyle.merge(
            child: Wrap(
              children: _parseNodeList(node.nodes),
            ),
            style: const TextStyle(
              fontWeight: FontWeight.bold,
            ),
          );
        case "bdi":
          return Wrap(
            children: _parseNodeList(node.nodes),
          );
        case "bdo":
          if (node.attributes["dir"] != null) {
            return Directionality(
              child: Wrap(
                children: _parseNodeList(node.nodes),
              ),
              textDirection: node.attributes["dir"] == "rtl"
                  ? TextDirection.rtl
                  : TextDirection.ltr,
            );
          }
          //Direction attribute is required, just render the text normally now.
          return Wrap(
            children: _parseNodeList(node.nodes),
          );
        case "big":
          return DefaultTextStyle.merge(
            child: Wrap(
              children: _parseNodeList(node.nodes),
            ),
            style: const TextStyle(
              fontSize: 20.0,
            ),
          );
        case "blockquote":
          return Padding(
            padding:
                EdgeInsets.fromLTRB(40.0, blockSpacing, 40.0, blockSpacing),
            child: Container(
              width: width,
              child: Wrap(
                crossAxisAlignment: WrapCrossAlignment.center,
                children: _parseNodeList(node.nodes),
              ),
            ),
          );
        case "body":
          return Container(
            width: width,
            child: Wrap(
              crossAxisAlignment: WrapCrossAlignment.center,
              children: _parseNodeList(node.nodes),
            ),
          );
        case "br":
          if (_isNotFirstBreakTag(node)) {
            return Container(width: width, height: blockSpacing);
          }
          return Container(width: width);
        case "caption":
          return Container(
            width: width,
            child: Wrap(
              crossAxisAlignment: WrapCrossAlignment.center,
              alignment: WrapAlignment.center,
              children: _parseNodeList(node.nodes),
            ),
          );
        case "center":
          return Container(
              width: width,
              child: Wrap(
                crossAxisAlignment: WrapCrossAlignment.center,
                children: _parseNodeList(node.nodes),
                alignment: WrapAlignment.center,
              ));
        case "cite":
          return DefaultTextStyle.merge(
            child: Wrap(
              children: _parseNodeList(node.nodes),
            ),
            style: const TextStyle(
              fontStyle: FontStyle.italic,
            ),
          );
        case "code":
          return DefaultTextStyle.merge(
            child: Wrap(
              children: _parseNodeList(node.nodes),
            ),
            style: const TextStyle(
              fontFamily: 'monospace',
            ),
          );
        case "data":
          return Wrap(
            children: _parseNodeList(node.nodes),
          );
        case "dd":
          return Padding(
              padding: EdgeInsets.only(left: 40.0),
              child: Container(
                width: width,
                child: Wrap(
                  crossAxisAlignment: WrapCrossAlignment.center,
                  children: _parseNodeList(node.nodes),
                ),
              ));
        case "del":
          return DefaultTextStyle.merge(
            child: Wrap(
              children: _parseNodeList(node.nodes),
            ),
            style: const TextStyle(
              decoration: TextDecoration.lineThrough,
            ),
          );
        case "dfn":
          return DefaultTextStyle.merge(
            child: Wrap(
              children: _parseNodeList(node.nodes),
            ),
            style: const TextStyle(
              fontStyle: FontStyle.italic,
            ),
          );
        case "div":
          return Container(
            width: width,
            child: Wrap(
              crossAxisAlignment: WrapCrossAlignment.center,
              children: _parseNodeList(node.nodes),
            ),
          );
        case "dl":
          return Padding(
              padding: EdgeInsets.only(top: blockSpacing, bottom: blockSpacing),
              child: Column(
                children: _parseNodeList(node.nodes),
                crossAxisAlignment: CrossAxisAlignment.start,
              ));
        case "dt":
          return Wrap(
            children: _parseNodeList(node.nodes),
          );
        case "em":
          return DefaultTextStyle.merge(
            child: Wrap(
              children: _parseNodeList(node.nodes),
            ),
            style: const TextStyle(
              fontStyle: FontStyle.italic,
            ),
          );
        case "figcaption":
          return Wrap(
            children: _parseNodeList(node.nodes),
          );
        case "figure":
          return Padding(
              padding:
                  EdgeInsets.fromLTRB(40.0, blockSpacing, 40.0, blockSpacing),
              child: Column(
                children: _parseNodeList(node.nodes),
                crossAxisAlignment: CrossAxisAlignment.center,
              ));
        case "font":
          return Wrap(
            children: _parseNodeList(node.nodes),
          );
        case "footer":
          return Container(
            width: width,
            child: Wrap(
              crossAxisAlignment: WrapCrossAlignment.center,
              children: _parseNodeList(node.nodes),
            ),
          );
        case "h1":
          return DefaultTextStyle.merge(
            child: Container(
              width: width,
              child: Wrap(
                crossAxisAlignment: WrapCrossAlignment.center,
                children: _parseNodeList(node.nodes),
              ),
            ),
            style: const TextStyle(
              fontSize: 28.0,
              fontWeight: FontWeight.bold,
            ),
          );
        case "h2":
          return DefaultTextStyle.merge(
            child: Container(
              width: width,
              child: Wrap(
                crossAxisAlignment: WrapCrossAlignment.center,
                children: _parseNodeList(node.nodes),
              ),
            ),
            style: const TextStyle(
              fontSize: 21.0,
              fontWeight: FontWeight.bold,
            ),
          );
        case "h3":
          return DefaultTextStyle.merge(
            child: Container(
              width: width,
              child: Wrap(
                crossAxisAlignment: WrapCrossAlignment.center,
                children: _parseNodeList(node.nodes),
              ),
            ),
            style: const TextStyle(
              fontSize: 16.0,
              fontWeight: FontWeight.bold,
            ),
          );
        case "h4":
          return DefaultTextStyle.merge(
            child: Container(
              width: width,
              child: Wrap(
                crossAxisAlignment: WrapCrossAlignment.center,
                children: _parseNodeList(node.nodes),
              ),
            ),
            style: const TextStyle(
              fontSize: 14.0,
              fontWeight: FontWeight.bold,
            ),
          );
        case "h5":
          return DefaultTextStyle.merge(
            child: Container(
              width: width,
              child: Wrap(
                crossAxisAlignment: WrapCrossAlignment.center,
                children: _parseNodeList(node.nodes),
              ),
            ),
            style: const TextStyle(
              fontSize: 12.0,
              fontWeight: FontWeight.bold,
            ),
          );
        case "h6":
          return DefaultTextStyle.merge(
            child: Container(
              width: width,
              child: Wrap(
                crossAxisAlignment: WrapCrossAlignment.center,
                children: _parseNodeList(node.nodes),
              ),
            ),
            style: const TextStyle(
              fontSize: 10.0,
              fontWeight: FontWeight.bold,
            ),
          );
        case "header":
          return Container(
            width: width,
            child: Wrap(
              crossAxisAlignment: WrapCrossAlignment.center,
              children: _parseNodeList(node.nodes),
            ),
          );
        case "hr":
          return Padding(
            padding: EdgeInsets.only(top: 7.0, bottom: 7.0),
            child: Divider(height: 1.0, color: Colors.black38),
          );
        case "i":
          return DefaultTextStyle.merge(
            child: Wrap(
              children: _parseNodeList(node.nodes),
            ),
            style: const TextStyle(
              fontStyle: FontStyle.italic,
            ),
          );
        case "img":
          return Builder(
            builder: (BuildContext context) {
              if (node.attributes['src'] != null) {
                if (node.attributes['src'].startsWith("data:image") &&
                    node.attributes['src'].contains("base64,")) {
                  precacheImage(
                    MemoryImage(base64.decode(
                        node.attributes['src'].split("base64,")[1].trim())),
                    context,
                    onError: onImageError,
                  );
                  return Image.memory(base64.decode(
                      node.attributes['src'].split("base64,")[1].trim()));
                }
                precacheImage(
                  NetworkImage(node.attributes['src']),
                  context,
                  onError: onImageError,
                );
                return Image.network(node.attributes['src']);
              } else if (node.attributes['alt'] != null) {
                //Temp fix for https://github.com/flutter/flutter/issues/736
                if (node.attributes['alt'].endsWith(" ")) {
                  return Container(
                      padding: EdgeInsets.only(right: 2.0),
                      child: Text(node.attributes['alt']));
                } else {
                  return Text(node.attributes['alt']);
                }
              }
              return Container();
            },
          );
        case "ins":
          return DefaultTextStyle.merge(
            child: Wrap(
              children: _parseNodeList(node.nodes),
            ),
            style: const TextStyle(
              decoration: TextDecoration.underline,
            ),
          );
        case "kbd":
          return DefaultTextStyle.merge(
            child: Wrap(
              children: _parseNodeList(node.nodes),
            ),
            style: const TextStyle(
              fontFamily: 'monospace',
            ),
          );
        case "li":
          String type = node.parent.localName; // Parent type; usually ol or ul
          const EdgeInsets markPadding = EdgeInsets.symmetric(horizontal: 4.0);
          Widget mark;
          switch (type) {
            case "ul":
              mark = Container(child: Text('•'), padding: markPadding);
              break;
            case "ol":
              int index = node.parent.children.indexOf(node) + 1;
              mark = Container(child: Text("$index."), padding: markPadding);
              break;
            default: //Fallback to middle dot
              mark = Container(width: 0.0, height: 0.0);
              break;
          }
          return Container(
            width: width,
            child: Wrap(
              crossAxisAlignment: WrapCrossAlignment.center,
              children: <Widget>[
                mark,
                Wrap(
                    crossAxisAlignment: WrapCrossAlignment.center,
                    children: _parseNodeList(node.nodes))
              ],
            ),
          );
        case "main":
          return Container(
            width: width,
            child: Wrap(
              crossAxisAlignment: WrapCrossAlignment.center,
              children: _parseNodeList(node.nodes),
            ),
          );
        case "mark":
          return DefaultTextStyle.merge(
            child: Wrap(
              children: _parseNodeList(node.nodes),
            ),
            style: TextStyle(
              color: Colors.black,
              background: _getPaint(Colors.yellow),
            ),
          );
        case "nav":
          return Container(
            width: width,
            child: Wrap(
              crossAxisAlignment: WrapCrossAlignment.center,
              children: _parseNodeList(node.nodes),
            ),
          );
        case "noscript":
          return Container(
            width: width,
            child: Wrap(
              crossAxisAlignment: WrapCrossAlignment.center,
              alignment: WrapAlignment.start,
              children: _parseNodeList(node.nodes),
            ),
          );
        case "ol":
          return Column(
            children: _parseNodeList(node.nodes),
            crossAxisAlignment: CrossAxisAlignment.start,
          );
        case "p":
          return Padding(
            padding: EdgeInsets.only(top: blockSpacing, bottom: blockSpacing),
            child: Container(
              width: width,
              child: Wrap(
                crossAxisAlignment: WrapCrossAlignment.center,
                alignment: WrapAlignment.start,
                children: _parseNodeList(node.nodes),
              ),
            ),
          );
        case "pre":
          return Padding(
            padding: EdgeInsets.all(blockSpacing),
            child: DefaultTextStyle.merge(
              child: Text(node.innerHtml),
              style: const TextStyle(
                fontFamily: 'monospace',
              ),
            ),
          );
        case "q":
          List<Widget> children = List<Widget>();
          children.add(Text("\""));
          children.addAll(_parseNodeList(node.nodes));
          children.add(Text("\""));
          return DefaultTextStyle.merge(
            child: Wrap(
              children: children,
            ),
            style: const TextStyle(
              fontStyle: FontStyle.italic,
            ),
          );
        case "rp":
          return Wrap(
            children: _parseNodeList(node.nodes),
          );
        case "rt":
          return Wrap(
            children: _parseNodeList(node.nodes),
          );
        case "ruby":
          return Wrap(
            children: _parseNodeList(node.nodes),
          );
        case "s":
          return DefaultTextStyle.merge(
            child: Wrap(
              children: _parseNodeList(node.nodes),
            ),
            style: const TextStyle(
              decoration: TextDecoration.lineThrough,
            ),
          );
        case "samp":
          return DefaultTextStyle.merge(
            child: Wrap(
              children: _parseNodeList(node.nodes),
            ),
            style: const TextStyle(
              fontFamily: 'monospace',
            ),
          );
        case "section":
          return Container(
            width: width,
            child: Wrap(
              crossAxisAlignment: WrapCrossAlignment.center,
              children: _parseNodeList(node.nodes),
            ),
          );
        case "small":
          return DefaultTextStyle.merge(
            child: Wrap(
              children: _parseNodeList(node.nodes),
            ),
            style: const TextStyle(
              fontSize: 10.0,
            ),
          );
        case "span":
          return Wrap(
            children: _parseNodeList(node.nodes),
          );
        case "strike":
          return DefaultTextStyle.merge(
            child: Wrap(
              children: _parseNodeList(node.nodes),
            ),
            style: const TextStyle(
              decoration: TextDecoration.lineThrough,
            ),
          );
        case "strong":
          return DefaultTextStyle.merge(
            child: Wrap(
              children: _parseNodeList(node.nodes),
            ),
            style: const TextStyle(
              fontWeight: FontWeight.bold,
            ),
          );
        case "sub":
        case "sup":
          //Use builder to capture the parent font to inherit the font styles
          return Builder(builder: (BuildContext context) {
            final DefaultTextStyle parent = DefaultTextStyle.of(context);
            TextStyle parentStyle = parent.style;

            var painter = new TextPainter(
                text: new TextSpan(
                  text: node.text,
                  style: parentStyle,
                ),
                textDirection: TextDirection.ltr);
            painter.layout();
            //print(painter.size);

            //Get the height from the default text
            var height = painter.size.height *
                1.35; //compute a higher height for the text to increase the offset of the Positioned text

            painter = new TextPainter(
                text: new TextSpan(
                  text: node.text,
                  style: parentStyle.merge(TextStyle(
                      fontSize:
                          parentStyle.fontSize * OFFSET_TAGS_FONT_SIZE_FACTOR)),
                ),
                textDirection: TextDirection.ltr);
            painter.layout();
            //print(painter.size);

            //Get the width from the reduced/positioned text
            var width = painter.size.width;

            //print("Width: $width, Height: $height");

            return DefaultTextStyle.merge(
              child: Wrap(
                crossAxisAlignment: WrapCrossAlignment.center,
                children: [
                  Stack(
                    fit: StackFit.loose,
                    children: [
                      //The Stack needs a non-positioned object for the next widget to respect the space so we create
                      //a sized box to fill the required space
                      SizedBox(
                        width: width,
                        height: height,
                      ),
                      DefaultTextStyle.merge(
                        child: Positioned(
                          child: Wrap(children: _parseNodeList(node.nodes)),
                          bottom: node.localName == "sub" ? 0 : null,
                          top: node.localName == "sub" ? null : 0,
                        ),
                        style: TextStyle(
                            fontSize: parentStyle.fontSize *
                                OFFSET_TAGS_FONT_SIZE_FACTOR),
                      )
                    ],
                  )
                ],
              ),
            );
          });
        case "table":
          return Column(
            children: _parseNodeList(node.nodes),
            crossAxisAlignment: CrossAxisAlignment.start,
          );
        case "tbody":
          return Column(
            children: _parseNodeList(node.nodes),
            crossAxisAlignment: CrossAxisAlignment.start,
          );
        case "td":
          int colspan = 1;
          if (node.attributes['colspan'] != null) {
            colspan = int.tryParse(node.attributes['colspan']);
          }
          return Expanded(
            flex: colspan,
            child: Wrap(
              crossAxisAlignment: WrapCrossAlignment.center,
              children: _parseNodeList(node.nodes),
            ),
          );
        case "template":
          //Not usually displayed in HTML
          return Container();
        case "tfoot":
          return Column(
            children: _parseNodeList(node.nodes),
            crossAxisAlignment: CrossAxisAlignment.start,
          );
        case "th":
          int colspan = 1;
          if (node.attributes['colspan'] != null) {
            colspan = int.tryParse(node.attributes['colspan']);
          }
          return DefaultTextStyle.merge(
            child: Expanded(
              flex: colspan,
              child: Wrap(
                crossAxisAlignment: WrapCrossAlignment.center,
                alignment: WrapAlignment.center,
                children: _parseNodeList(node.nodes),
              ),
            ),
            style: const TextStyle(
              fontWeight: FontWeight.bold,
            ),
          );
        case "thead":
          return Column(
            children: _parseNodeList(node.nodes),
            crossAxisAlignment: CrossAxisAlignment.start,
          );
        case "time":
          return Wrap(
            children: _parseNodeList(node.nodes),
          );
        case "tr":
          return Row(
            children: _parseNodeList(node.nodes),
            crossAxisAlignment: CrossAxisAlignment.center,
          );
        case "tt":
          return DefaultTextStyle.merge(
            child: Wrap(
              children: _parseNodeList(node.nodes),
            ),
            style: const TextStyle(
              fontFamily: 'monospace',
            ),
          );
        case "u":
          return DefaultTextStyle.merge(
            child: Wrap(
              children: _parseNodeList(node.nodes),
            ),
            style: const TextStyle(
              decoration: TextDecoration.underline,
            ),
          );
        case "ul":
          return Column(
            children: _parseNodeList(node.nodes),
            crossAxisAlignment: CrossAxisAlignment.start,
          );
        case "var":
          return DefaultTextStyle.merge(
            child: Wrap(
              children: _parseNodeList(node.nodes),
            ),
            style: const TextStyle(
              fontStyle: FontStyle.italic,
            ),
          );
      }
    } else if (node is dom.Text) {
      //We don't need to worry about rendering extra whitespace
      if (node.text.trim() == "" && node.text.indexOf(" ") == -1) {
        return Wrap();
      }
      if (node.text.trim() == "" && node.text.indexOf(" ") != -1) {
        node.text = " ";
      }

      String finalText = trimStringHtml(node.text);
      //Temp fix for https://github.com/flutter/flutter/issues/736
      if (finalText.endsWith(" ")) {
        return Container(
            padding: EdgeInsets.only(right: 2.0), child: Text(finalText));
      } else {
        return Text(finalText);
      }
    }
    return Wrap();
  }

  List<Widget> _parseNodeList(List<dom.Node> nodeList) {
    return nodeList.map((node) {
      return _parseNode(node);
    }).toList();
  }

  Paint _getPaint(Color color) {
    Paint paint = new Paint();
    paint.color = color;
    return paint;
  }

  String trimStringHtml(String stringToTrim) {
    stringToTrim = stringToTrim.replaceAll("\n", "");
    while (stringToTrim.indexOf("  ") != -1) {
      stringToTrim = stringToTrim.replaceAll("  ", " ");
    }
    return stringToTrim;
  }

  bool _isNotFirstBreakTag(dom.Node node) {
    int index = node.parentNode.nodes.indexOf(node);
    if (index == 0) {
      if (node.parentNode == null) {
        return false;
      }
      return _isNotFirstBreakTag(node.parentNode);
    } else if (node.parentNode.nodes[index - 1] is dom.Element) {
      if ((node.parentNode.nodes[index - 1] as dom.Element).localName == "br") {
        return true;
      }
      return false;
    } else if (node.parentNode.nodes[index - 1] is dom.Text) {
      if ((node.parentNode.nodes[index - 1] as dom.Text).text.trim() == "") {
        return _isNotFirstBreakTag(node.parentNode.nodes[index - 1]);
      } else {
        return false;
      }
    }
    return false;
  }
}<|MERGE_RESOLUTION|>--- conflicted
+++ resolved
@@ -146,16 +146,14 @@
     this.onLinkTap,
     this.renderNewlines = false,
     this.html,
-<<<<<<< HEAD
     this.customTextStyle,
     this.customEdgeInsets,
-=======
     this.onImageError,
     this.linkStyle = const TextStyle(
         decoration: TextDecoration.underline,
         color: Colors.blueAccent,
-        decorationColor: Colors.blueAccent),
->>>>>>> 1169d151
+        decorationColor: Colors.blueAccent,
+    ),
   });
 
   final double indentSize = 10.0;
@@ -164,13 +162,10 @@
   final onLinkTap;
   final bool renderNewlines;
   final String html;
-<<<<<<< HEAD
   final CustomTextStyle customTextStyle;
   final CustomEdgeInsets customEdgeInsets;
-=======
   final ImageErrorListener onImageError;
   final TextStyle linkStyle;
->>>>>>> 1169d151
 
   // style elements set a default style
   // for all child nodes
