--- conflicted
+++ resolved
@@ -1,20 +1,11 @@
-<<<<<<< HEAD
 import 'package:flutter_html/style.dart';
-
 import 'package:flutter/material.dart';
 import 'package:csslib/visitor.dart' as css;
-=======
-import 'dart:convert';
-
-import 'package:flutter/material.dart';
-import 'package:flutter_html/rich_text_parser.dart';
->>>>>>> 68542290
 import 'package:html/dom.dart' as dom;
 import 'package:flutter_html/src/html_elements.dart';
 import 'package:html/parser.dart' as htmlparser;
 import 'package:csslib/parser.dart' as cssparser;
 
-<<<<<<< HEAD
 typedef OnLinkTap = void Function(String url);
 
 class HtmlParser extends StatelessWidget {
@@ -201,111 +192,6 @@
       );
     }
   }
-=======
-class HtmlOldParser extends StatelessWidget {
-  HtmlOldParser({
-    @required this.width,
-    this.onLinkTap,
-    this.renderNewlines = false,
-    this.customRender,
-    this.blockSpacing,
-    this.html,
-    this.onImageError,
-    this.linkStyle = const TextStyle(
-        decoration: TextDecoration.underline,
-        color: Colors.blueAccent,
-        decorationColor: Colors.blueAccent),
-    this.showImages = true,
-  });
-
-  final double width;
-  final OnLinkTap onLinkTap;
-  final bool renderNewlines;
-  final CustomRender customRender;
-  final double blockSpacing;
-  final String html;
-  final ImageErrorListener onImageError;
-  final TextStyle linkStyle;
-  final bool showImages;
-
-  static const _supportedElements = [
-    "a",
-    "abbr",
-    "acronym",
-    "address",
-    "article",
-    "aside",
-    "b",
-    "bdi",
-    "bdo",
-    "big",
-    "blockquote",
-    "body",
-    "br",
-    "caption",
-    "cite",
-    "center",
-    "code",
-    "data",
-    "dd",
-    "del",
-    "dfn",
-    "div",
-    "dl",
-    "dt",
-    "em",
-    "figcaption",
-    "figure",
-    "font",
-    "footer",
-    "h1",
-    "h2",
-    "h3",
-    "h4",
-    "h5",
-    "h6",
-    "header",
-    "hr",
-    "i",
-    "img",
-    "ins",
-    "kbd",
-    "li",
-    "main",
-    "mark",
-    "nav",
-    "noscript",
-    "ol", //partial
-    "p",
-    "pre",
-    "q",
-    "rp",
-    "rt",
-    "ruby",
-    "s",
-    "samp",
-    "section",
-    "small",
-    "span",
-    "strike",
-    "strong",
-    "sub",
-    "sup",
-    "table",
-    "tbody",
-    "td",
-    "template",
-    "tfoot",
-    "th",
-    "thead",
-    "time",
-    "tr",
-    "tt",
-    "u",
-    "ul", //partial
-    "var",
-  ];
->>>>>>> 68542290
 
   /// [processWhitespace] removes unnecessary whitespace from the StyledElement tree.
   static StyledElement _processWhitespace(StyledElement tree) {
